--- conflicted
+++ resolved
@@ -1,14 +1,5 @@
 module github.com/neubot/dash
 
-<<<<<<< HEAD
-go 1.21
-
-require (
-	github.com/apex/log v1.9.0
-	github.com/google/uuid v1.4.0
-	github.com/gorilla/handlers v1.5.1
-	github.com/m-lab/go v0.1.69
-=======
 go 1.23.1
 
 require (
@@ -17,26 +8,11 @@
 	github.com/gorilla/handlers v1.5.2
 	github.com/m-lab/go v0.1.73
 	github.com/m-lab/ndt5-client-go v0.1.0
->>>>>>> ee9b0a0d
 )
 
 require (
 	github.com/araddon/dateparse v0.0.0-20210429162001-6b43995a97de // indirect
 	github.com/beorn7/perks v1.0.1 // indirect
-<<<<<<< HEAD
-	github.com/cespare/xxhash/v2 v2.2.0 // indirect
-	github.com/felixge/httpsnoop v1.0.3 // indirect
-	github.com/golang/protobuf v1.5.3 // indirect
-	github.com/m-lab/locate v0.14.43
-	github.com/matttproud/golang_protobuf_extensions v1.0.4 // indirect
-	github.com/pkg/errors v0.9.1 // indirect
-	github.com/prometheus/client_golang v1.15.0 // indirect
-	github.com/prometheus/client_model v0.3.0 // indirect
-	github.com/prometheus/common v0.42.0 // indirect
-	github.com/prometheus/procfs v0.9.0 // indirect
-	golang.org/x/sys v0.13.0 // indirect
-	google.golang.org/protobuf v1.31.0 // indirect
-=======
 	github.com/cespare/xxhash/v2 v2.3.0 // indirect
 	github.com/felixge/httpsnoop v1.0.4 // indirect
 	github.com/klauspost/compress v1.17.9 // indirect
@@ -48,5 +24,4 @@
 	github.com/prometheus/procfs v0.15.1 // indirect
 	golang.org/x/sys v0.25.0 // indirect
 	google.golang.org/protobuf v1.34.2 // indirect
->>>>>>> ee9b0a0d
 )